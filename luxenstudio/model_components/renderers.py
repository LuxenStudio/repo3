# Copyright 2022 The Luxenstudio Team. All rights reserved.
#
# Licensed under the Apache License, Version 2.0 (the "License");
# you may not use this file except in compliance with the License.
# You may obtain a copy of the License at
#
#     http://www.apache.org/licenses/LICENSE-2.0
#
# Unless required by applicable law or agreed to in writing, software
# distributed under the License is distributed on an "AS IS" BASIS,
# WITHOUT WARRANTIES OR CONDITIONS OF ANY KIND, either express or implied.
# See the License for the specific language governing permissions and
# limitations under the License.

"""
Collection of renderers

Example:

.. code-block:: python

    field_outputs = field(ray_sampler)
    weights = ray_sampler.get_weights(field_outputs[FieldHeadNames.DENSITY])

    rgb_renderer = RGBRenderer()
    rgb = rgb_renderer(rgb=field_outputs[FieldHeadNames.RGB], weights=weights)

"""
import contextlib
import math
from typing import Generator, Optional, Union

import luxenacc
import torch
from torch import nn
from torchtyping import TensorType
from typing_extensions import Literal

from luxenstudio.cameras.rays import RaySamples
from luxenstudio.utils import colors
from luxenstudio.utils.math import components_from_spherical_harmonics, safe_normalize

BACKGROUND_COLOR_OVERRIDE: Optional[TensorType[3]] = None


@contextlib.contextmanager
def background_color_override_context(mode: TensorType[3]) -> Generator[None, None, None]:
    """Context manager for setting background mode."""
    global BACKGROUND_COLOR_OVERRIDE  # pylint: disable=global-statement
    old_background_color = BACKGROUND_COLOR_OVERRIDE
    try:
        BACKGROUND_COLOR_OVERRIDE = mode
        yield
    finally:
        BACKGROUND_COLOR_OVERRIDE = old_background_color


class RGBRenderer(nn.Module):
    """Standard volumetric rendering.

    Args:
        background_color: Background color as RGB. Uses random colors if None.
    """

    def __init__(self, background_color: Union[Literal["random", "last_sample"], TensorType[3]] = "random") -> None:
        super().__init__()
        self.background_color = background_color

    @classmethod
    def combine_rgb(
        cls,
        rgb: TensorType["bs":..., "num_samples", 3],
        weights: TensorType["bs":..., "num_samples", 1],
        background_color: Union[Literal["random", "white", "black", "last_sample"], TensorType[3]] = "random",
        ray_indices: Optional[TensorType["num_samples"]] = None,
        num_rays: Optional[int] = None,
    ) -> TensorType["bs":..., 3]:
        """Composite samples along ray and render color image

        Args:
            rgb: RGB for each sample
            weights: Weights for each sample
            background_color: Background color as RGB.
            ray_indices: Ray index for each sample, used when samples are packed.
            num_rays: Number of rays, used when samples are packed.

        Returns:
            Outputs rgb values.
        """
        if ray_indices is not None and num_rays is not None:
            # Necessary for packed samples from volumetric ray sampler
            if background_color == "last_sample":
                raise NotImplementedError("Background color 'last_sample' not implemented for packed samples.")
            comp_rgb = luxenacc.accumulate_along_rays(weights, ray_indices, rgb, num_rays)
            accumulated_weight = luxenacc.accumulate_along_rays(weights, ray_indices, None, num_rays)
        else:
            comp_rgb = torch.sum(weights * rgb, dim=-2)
            accumulated_weight = torch.sum(weights, dim=-2)

        if BACKGROUND_COLOR_OVERRIDE is not None:
            background_color = BACKGROUND_COLOR_OVERRIDE
        if background_color == "last_sample":
            background_color = rgb[..., -1, :]
        if background_color == "random":
            background_color = torch.rand_like(comp_rgb).to(rgb.device)
        if isinstance(background_color, str) and background_color in colors.COLORS_DICT:
            background_color = colors.COLORS_DICT[background_color].to(rgb.device)

        assert isinstance(background_color, torch.Tensor)
        comp_rgb = comp_rgb + background_color.to(weights.device) * (1.0 - accumulated_weight)

        return comp_rgb

    def forward(
        self,
        rgb: TensorType["bs":..., "num_samples", 3],
        weights: TensorType["bs":..., "num_samples", 1],
        ray_indices: Optional[TensorType["num_samples"]] = None,
        num_rays: Optional[int] = None,
    ) -> TensorType["bs":..., 3]:
        """Composite samples along ray and render color image

        Args:
            rgb: RGB for each sample
            weights: Weights for each sample
            ray_indices: Ray index for each sample, used when samples are packed.
            num_rays: Number of rays, used when samples are packed.

        Returns:
            Outputs of rgb values.
        """

        if not self.training:
            rgb = torch.nan_to_num(rgb)
        rgb = self.combine_rgb(
            rgb, weights, background_color=self.background_color, ray_indices=ray_indices, num_rays=num_rays
        )
        if not self.training:
            torch.clamp_(rgb, min=0.0, max=1.0)
        return rgb


class SHRenderer(nn.Module):
    """Render RGB value from spherical harmonics.

    Args:
        background_color: Background color as RGB. Uses random colors if None
        activation: Output activation.
    """

    def __init__(
        self,
        background_color: Union[Literal["random", "last_sample"], TensorType[3]] = "random",
        activation: Optional[nn.Module] = nn.Sigmoid(),
    ) -> None:
        super().__init__()
        self.background_color = background_color
        self.activation = activation

    def forward(
        self,
        sh: TensorType[..., "num_samples", "coeffs"],
        directions: TensorType[..., "num_samples", 3],
        weights: TensorType[..., "num_samples", 1],
    ) -> TensorType[..., 3]:
        """Composite samples along ray and render color image

        Args:
            sh: Spherical harmonics coefficients for each sample
            directions: Sample direction
            weights: Weights for each sample

        Returns:
            Outputs of rgb values.
        """

        sh = sh.view(*sh.shape[:-1], 3, sh.shape[-1] // 3)

        levels = int(math.sqrt(sh.shape[-1]))
        components = components_from_spherical_harmonics(levels=levels, directions=directions)

        rgb = sh * components[..., None, :]  # [..., num_samples, 3, sh_components]
        rgb = torch.sum(sh, dim=-1) + 0.5  # [..., num_samples, 3]

        if self.activation is not None:
            rgb = self.activation(rgb)

        if not self.training:
            rgb = torch.nan_to_num(rgb)
        rgb = RGBRenderer.combine_rgb(rgb, weights, background_color=self.background_color)
        if not self.training:
            torch.clamp_(rgb, min=0.0, max=1.0)

        return rgb


class AccumulationRenderer(nn.Module):
    """Accumulated value along a ray."""

    @classmethod
    def forward(
        cls,
        weights: TensorType["bs":..., "num_samples", 1],
        ray_indices: Optional[TensorType["num_samples"]] = None,
        num_rays: Optional[int] = None,
    ) -> TensorType["bs":..., 1]:
        """Composite samples along ray and calculate accumulation.

        Args:
            weights: Weights for each sample
            ray_indices: Ray index for each sample, used when samples are packed.
            num_rays: Number of rays, used when samples are packed.

        Returns:
            Outputs of accumulated values.
        """

        if ray_indices is not None and num_rays is not None:
            # Necessary for packed samples from volumetric ray sampler
            accumulation = luxenacc.accumulate_along_rays(weights, ray_indices, None, num_rays)
        else:
            accumulation = torch.sum(weights, dim=-2)
        return accumulation


class DepthRenderer(nn.Module):
    """Calculate depth along ray.

    Depth Method:
        - median: Depth is set to the distance where the accumulated weight reaches 0.5.
        - expected: Expected depth along ray. Same procedure as rendering rgb, but with depth.

    Args:
        method: Depth calculation method.
    """

    def __init__(self, method: Literal["median", "expected"] = "median") -> None:
        super().__init__()
        self.method = method

    def forward(
        self,
        weights: TensorType[..., "num_samples", 1],
        ray_samples: RaySamples,
        ray_indices: Optional[TensorType["num_samples"]] = None,
        num_rays: Optional[int] = None,
    ) -> TensorType[..., 1]:
        """Composite samples along ray and calculate depths.

        Args:
            weights: Weights for each sample.
            ray_samples: Set of ray samples.
            ray_indices: Ray index for each sample, used when samples are packed.
            num_rays: Number of rays, used when samples are packed.

        Returns:
            Outputs of depth values.
        """

        if self.method == "median":
            steps = (ray_samples.frustums.starts + ray_samples.frustums.ends) / 2

            if ray_indices is not None and num_rays is not None:
                raise NotImplementedError("Median depth calculation is not implemented for packed samples.")
            cumulative_weights = torch.cumsum(weights[..., 0], dim=-1)  # [..., num_samples]
            split = torch.ones((*weights.shape[:-2], 1), device=weights.device) * 0.5  # [..., 1]
            median_index = torch.searchsorted(cumulative_weights, split, side="left")  # [..., 1]
            median_index = torch.clamp(median_index, 0, steps.shape[-2] - 1)  # [..., 1]
            median_depth = torch.gather(steps[..., 0], dim=-1, index=median_index)  # [..., 1]
            return median_depth
        if self.method == "expected":
            eps = 1e-10
            steps = (ray_samples.frustums.starts + ray_samples.frustums.ends) / 2

            if ray_indices is not None and num_rays is not None:
                # Necessary for packed samples from volumetric ray sampler
                depth = luxenacc.accumulate_along_rays(weights, ray_indices, steps, num_rays)
                accumulation = luxenacc.accumulate_along_rays(weights, ray_indices, None, num_rays)
                depth = depth / (accumulation + eps)
            else:
                depth = torch.sum(weights * steps, dim=-2) / (torch.sum(weights, -2) + eps)

            depth = torch.clip(depth, steps.min(), steps.max())

            return depth

        raise NotImplementedError(f"Method {self.method} not implemented")


class UncertaintyRenderer(nn.Module):
    """Calculate uncertainty along the ray."""

    @classmethod
    def forward(
        cls, betas: TensorType["bs":..., "num_samples", 1], weights: TensorType["bs":..., "num_samples", 1]
    ) -> TensorType["bs":..., 1]:
        """Calculate uncertainty along the ray.

        Args:
            betas: Uncertainty betas for each sample.
            weights: Weights of each sample.

        Returns:
            Rendering of uncertainty.
        """
        uncertainty = torch.sum(weights * betas, dim=-2)
        return uncertainty


class SemanticRenderer(nn.Module):
    """Calculate semantics along the ray."""

    @classmethod
    def forward(
        cls,
        semantics: TensorType["bs":..., "num_samples", "num_classes"],
        weights: TensorType["bs":..., "num_samples", 1],
    ) -> TensorType["bs":..., "num_classes"]:
        """Calculate semantics along the ray."""
        sem = torch.sum(weights * semantics, dim=-2)
        return sem


class NormalsRenderer(nn.Module):
    """Calculate normals along the ray."""

    @classmethod
    def forward(
        cls,
        normals: TensorType["bs":..., "num_samples", 3],
        weights: TensorType["bs":..., "num_samples", 1],
        normalize: bool = True,
    ) -> TensorType["bs":..., 3]:
        """Calculate normals along the ray.

        Args:
            normals: Normals for each sample.
            weights: Weights of each sample.
            normalize: Normalize normals.
        """
        n = torch.sum(weights * normals, dim=-2)
        if normalize:
            n = safe_normalize(n)
        return n
<<<<<<< HEAD
    
=======


>>>>>>> fc5d2b73
class FeatureRenderer(nn.Module):
    """Calculate features along the ray."""

    @classmethod
    def forward(
<<<<<<< HEAD
        cls, 
=======
        cls,
>>>>>>> fc5d2b73
        features: TensorType["bs":..., "num_samples", 4],
        weights: TensorType["bs":..., "num_samples", 1],
    ) -> TensorType["bs":..., 4]:
        feat = torch.sum(weights * features, dim=-2)
        return feat<|MERGE_RESOLUTION|>--- conflicted
+++ resolved
@@ -342,22 +342,14 @@
         if normalize:
             n = safe_normalize(n)
         return n
-<<<<<<< HEAD
-    
-=======
-
-
->>>>>>> fc5d2b73
+
+
 class FeatureRenderer(nn.Module):
     """Calculate features along the ray."""
 
     @classmethod
     def forward(
-<<<<<<< HEAD
-        cls, 
-=======
-        cls,
->>>>>>> fc5d2b73
+        cls,
         features: TensorType["bs":..., "num_samples", 4],
         weights: TensorType["bs":..., "num_samples", 1],
     ) -> TensorType["bs":..., 4]:
