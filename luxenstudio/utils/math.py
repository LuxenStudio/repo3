--- conflicted
+++ resolved
@@ -20,110 +20,12 @@
 from typing import Literal, Tuple
 
 import torch
-<<<<<<< HEAD
-from e3nn.o3 import Irreps
-from jaxtyping import Bool, Float
-=======
 from jaxtyping import Bool, Float, Int
->>>>>>> 561a43f5
 from torch import Tensor
 
 from luxenstudio.data.scene_box import OrientedBox
 
 
-<<<<<<< HEAD
-def components_from_spherical_harmonics(
-    levels: int, directions: Float[Tensor, "*batch 3"]
-) -> Float[Tensor, "*batch components"]:
-    """
-    Returns value for each component of spherical harmonics.
-
-    Args:
-        levels: Number of spherical harmonic levels to compute.
-        directions: Spherical harmonic coefficients
-    """
-    num_components = levels**2
-    components = torch.zeros((*directions.shape[:-1], num_components), device=directions.device)
-
-    assert 1 <= levels <= 5, f"SH levels must be in [1,4], got {levels}"
-    assert directions.shape[-1] == 3, f"Direction input should have three dimensions. Got {directions.shape[-1]}"
-
-    x = directions[..., 0]
-    y = directions[..., 1]
-    z = directions[..., 2]
-
-    xx = x**2
-    yy = y**2
-    zz = z**2
-
-    # l0
-    components[..., 0] = 0.28209479177387814
-
-    # l1
-    if levels > 1:
-        components[..., 1] = 0.4886025119029199 * y
-        components[..., 2] = 0.4886025119029199 * z
-        components[..., 3] = 0.4886025119029199 * x
-
-    # l2
-    if levels > 2:
-        components[..., 4] = 1.0925484305920792 * x * y
-        components[..., 5] = 1.0925484305920792 * y * z
-        components[..., 6] = 0.9461746957575601 * zz - 0.31539156525251999
-        components[..., 7] = 1.0925484305920792 * x * z
-        components[..., 8] = 0.5462742152960396 * (xx - yy)
-
-    # l3
-    if levels > 3:
-        components[..., 9] = 0.5900435899266435 * y * (3 * xx - yy)
-        components[..., 10] = 2.890611442640554 * x * y * z
-        components[..., 11] = 0.4570457994644658 * y * (5 * zz - 1)
-        components[..., 12] = 0.3731763325901154 * z * (5 * zz - 3)
-        components[..., 13] = 0.4570457994644658 * x * (5 * zz - 1)
-        components[..., 14] = 1.445305721320277 * z * (xx - yy)
-        components[..., 15] = 0.5900435899266435 * x * (xx - 3 * yy)
-
-    # l4
-    if levels > 4:
-        components[..., 16] = 2.5033429417967046 * x * y * (xx - yy)
-        components[..., 17] = 1.7701307697799304 * y * z * (3 * xx - yy)
-        components[..., 18] = 0.9461746957575601 * x * y * (7 * zz - 1)
-        components[..., 19] = 0.6690465435572892 * y * z * (7 * zz - 3)
-        components[..., 20] = 0.10578554691520431 * (35 * zz * zz - 30 * zz + 3)
-        components[..., 21] = 0.6690465435572892 * x * z * (7 * zz - 3)
-        components[..., 22] = 0.47308734787878004 * (xx - yy) * (7 * zz - 1)
-        components[..., 23] = 1.7701307697799304 * x * z * (xx - 3 * yy)
-        components[..., 24] = 0.6258357354491761 * (xx * (xx - 3 * yy) - yy * (3 * xx - yy))
-
-    return components
-
-
-def rotate_spherical_harmonics(
-    coeffs: Float[Tensor, "*batch dim_sh"],
-    rotation_matrix: Float[Tensor, "3 3"],
-) -> Float[Tensor, "*batch dim_sh"]:
-    """Rotates real spherical harmonic coefficients of degree l using given 3x3 rotation matrix.
-
-    Args:
-        coeffs : SH coefficients
-        rotation_matrix : A 3x3 rotation matrix.
-
-    Returns:
-        The rotated SH coefficients
-    """
-    dim_sh = coeffs.shape[-1]
-    assert math.isqrt(dim_sh)**2 == dim_sh, "dim_sh must be a perfect square (l+1)^2"
-    sh_degree = int(math.sqrt(dim_sh)) - 1
-    
-    rotation_matrix = rotation_matrix.cpu()
-    irreps = Irreps(" + ".join([f"{i}e" for i in range(sh_degree + 1)])) # Even parity spherical harmonics of degree l
-    D_matrix = irreps.D_from_matrix(rotation_matrix).to(coeffs.device) # Construct Wigner D-matrix
-    rotated_coeffs = torch.einsum("ij,...j->...i", D_matrix, coeffs)
-    return rotated_coeffs
-
-
-=======
->>>>>>> 561a43f5
 @dataclass
 class Gaussians:
     """Stores Gaussians
