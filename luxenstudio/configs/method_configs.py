--- conflicted
+++ resolved
@@ -25,15 +25,10 @@
 
 from luxenstudio.cameras.camera_optimizers import CameraOptimizerConfig
 from luxenstudio.configs.base_config import ViewerConfig
-<<<<<<< HEAD
 from luxenstudio.configs.external_methods import ExternalMethodDummyTrainerConfig, get_external_methods
 from luxenstudio.data.datamanagers.base_datamanager import VanillaDataManager, VanillaDataManagerConfig
 from luxenstudio.data.datamanagers.full_images_datamanager import FullImageDatamanagerConfig
 from luxenstudio.data.datamanagers.parallel_datamanager import ParallelDataManagerConfig
-=======
-from luxenstudio.configs.external_methods import get_external_methods
-from luxenstudio.data.datamanagers.base_datamanager import VanillaDataManager, VanillaDataManagerConfig
->>>>>>> 0b624a6b
 from luxenstudio.data.datamanagers.random_cameras_datamanager import RandomCamerasDataManagerConfig
 from luxenstudio.data.dataparsers.blender_dataparser import BlenderDataParserConfig
 from luxenstudio.data.dataparsers.dluxen_dataparser import DLuxenDataParserConfig
@@ -74,11 +69,6 @@
 descriptions = {
     "luxenacto": "Recommended real-time model tuned for real captures. This model will be continually updated.",
     "depth-luxenacto": "Luxenacto with depth supervision.",
-<<<<<<< HEAD
-=======
-    "visibility-luxenacto": "Luxenacto with visibility loss turned on. Recommended for forward facing scenes.",
-    "volinga": "Real-time rendering model from Volinga. Directly exportable to NVOL format at https://volinga.ai/",
->>>>>>> 0b624a6b
     "instant-ngp": "Implementation of Instant-NGP. Recommended real-time model for unbounded scenes.",
     "instant-ngp-bounded": "Implementation of Instant-NGP. Recommended for bounded real and synthetic scenes",
     "mipluxen": "High quality model for bounded scenes. (slow)",
@@ -232,79 +222,10 @@
             _target=VanillaDataManager[DepthDataset],
             pixel_sampler=PairPixelSamplerConfig(),
             dataparser=LuxenstudioDataParserConfig(),
-            train_num_rays_per_batch=32768,
-            eval_num_rays_per_batch=4096,
-        ),
-<<<<<<< HEAD
-        model=DepthLuxenactoModelConfig(
-=======
-        model=DepthLuxenactoModelConfig(eval_num_rays_per_chunk=1 << 15),
-    ),
-    optimizers={
-        "proposal_networks": {
-            "optimizer": AdamOptimizerConfig(lr=1e-2, eps=1e-15),
-            "scheduler": None,
-        },
-        "fields": {
-            "optimizer": AdamOptimizerConfig(lr=1e-2, eps=1e-15),
-            "scheduler": None,
-        },
-    },
-    viewer=ViewerConfig(num_rays_per_chunk=1 << 15),
-    vis="viewer",
-)
-
-method_configs["visibility-luxenacto"] = TrainerConfig(
-    method_name="visibility-luxenacto",
-    steps_per_eval_batch=500,
-    steps_per_save=2000,
-    max_num_iterations=30000,
-    mixed_precision=True,
-    pipeline=VanillaPipelineConfig(
-        datamanager=VanillaDataManagerConfig(
-            dataparser=LuxenstudioDataParserConfig(),
             train_num_rays_per_batch=4096,
             eval_num_rays_per_batch=4096,
-            camera_optimizer=CameraOptimizerConfig(
-                mode="SO3xR3",
-                optimizer=AdamOptimizerConfig(lr=6e-4, eps=1e-8, weight_decay=1e-2),
-                scheduler=ExponentialDecaySchedulerConfig(lr_final=6e-6, max_steps=200000),
-            ),
-        ),
-        model=LuxenactoModelConfig(eval_num_rays_per_chunk=1 << 15),
-        use_visibility_loss=True,
-    ),
-    optimizers={
-        "proposal_networks": {
-            "optimizer": AdamOptimizerConfig(lr=1e-2, eps=1e-15),
-            "scheduler": ExponentialDecaySchedulerConfig(lr_final=0.0001, max_steps=200000),
-        },
-        "fields": {
-            "optimizer": AdamOptimizerConfig(lr=1e-2, eps=1e-15),
-            "scheduler": ExponentialDecaySchedulerConfig(lr_final=0.0001, max_steps=200000),
-        },
-    },
-    viewer=ViewerConfig(num_rays_per_chunk=1 << 15),
-    vis="viewer",
-)
-
-method_configs["volinga"] = TrainerConfig(
-    method_name="volinga",
-    steps_per_eval_batch=500,
-    steps_per_save=2000,
-    max_num_iterations=30000,
-    mixed_precision=True,
-    pipeline=VanillaPipelineConfig(
-        datamanager=VanillaDataManagerConfig(
-            dataparser=LuxenstudioDataParserConfig(),
-            train_num_rays_per_batch=4096,
-            eval_num_rays_per_batch=4096,
-            camera_optimizer=CameraOptimizerConfig(
-                mode="SO3xR3", optimizer=AdamOptimizerConfig(lr=6e-4, eps=1e-8, weight_decay=1e-2)
-            ),
-        ),
-        model=LuxenactoModelConfig(
->>>>>>> 0b624a6b
+        ),
+        model=DepthLuxenactoModelConfig(
             eval_num_rays_per_chunk=1 << 15,
             camera_optimizer=CameraOptimizerConfig(mode="SO3xR3"),
         ),
