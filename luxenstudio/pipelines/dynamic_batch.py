--- conflicted
+++ resolved
@@ -17,17 +17,9 @@
 """
 
 from dataclasses import dataclass, field
-<<<<<<< HEAD
-from typing import Optional, Type
-
-import torch
-from torch.cuda.amp.grad_scaler import GradScaler
-from typing_extensions import Literal
-=======
 from typing import Literal, Type
 
 import torch
->>>>>>> 17d5e5f0
 
 from luxenstudio.data.datamanagers.base_datamanager import VanillaDataManager
 from luxenstudio.pipelines.base_pipeline import VanillaPipeline, VanillaPipelineConfig
