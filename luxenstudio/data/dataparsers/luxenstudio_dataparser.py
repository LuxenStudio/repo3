# Copyright 2022 The Luxenstudio Team. All rights reserved.
#
# Licensed under the Apache License, Version 2.0 (the "License");
# you may not use this file except in compliance with the License.
# You may obtain a copy of the License at
#
#     http://www.apache.org/licenses/LICENSE-2.0
#
# Unless required by applicable law or agreed to in writing, software
# distributed under the License is distributed on an "AS IS" BASIS,
# WITHOUT WARRANTIES OR CONDITIONS OF ANY KIND, either express or implied.
# See the License for the specific language governing permissions and
# limitations under the License.
""" Data parser for luxenstudio datasets. """

from __future__ import annotations

import math
from dataclasses import dataclass, field
from pathlib import Path, PurePath
from typing import Optional, Type

import numpy as np
import torch
from PIL import Image
from rich.console import Console
from typing_extensions import Literal

from luxenstudio.cameras import camera_utils
from luxenstudio.cameras.cameras import CAMERA_MODEL_TO_TYPE, Cameras, CameraType
from luxenstudio.data.dataparsers.base_dataparser import (
    DataParser,
    DataParserConfig,
    DataparserOutputs,
)
from luxenstudio.data.scene_box import SceneBox
from luxenstudio.utils.io import load_from_json

CONSOLE = Console(width=120)
MAX_AUTO_RESOLUTION = 1600


@dataclass
class LuxenstudioDataParserConfig(DataParserConfig):
    """Luxenstudio dataset config"""

    _target: Type = field(default_factory=lambda: Luxenstudio)
    """target class to instantiate"""
<<<<<<< HEAD
    data: Path = Path("data/luxenstudio")
=======
    data: Path = Path()
>>>>>>> becb5032
    """Directory or explicit json file path specifying location of data."""
    scale_factor: float = 1.0
    """How much to scale the camera origins by."""
    downscale_factor: Optional[int] = None
    """How much to downscale images. If not set, images are chosen such that the max dimension is <1600px."""
    scene_scale: float = 1.0
    """How much to scale the region of interest by."""
    orientation_method: Literal["pca", "up", "vertical", "none"] = "up"
    """The method to use for orientation."""
    center_method: Literal["poses", "focus", "none"] = "poses"
    """The method to use to center the poses."""
    auto_scale_poses: bool = True
    """Whether to automatically scale the poses to fit in +/- 1 bounding box."""
    train_split_fraction: float = 0.9
    """The fraction of images to use for training. The remaining images are for eval."""
    depth_unit_scale_factor: float = 1e-3
    """Scales the depth values to meters. Default value is 0.001 for a millimeter to meter conversion."""


@dataclass
class Luxenstudio(DataParser):
    """Luxenstudio DatasetParser"""

    config: LuxenstudioDataParserConfig
    downscale_factor: Optional[int] = None

    def _generate_dataparser_outputs(self, split="train"):
        # pylint: disable=too-many-statements

        assert self.config.data.exists(), f"Data directory {self.config.data} does not exist."

        if self.config.data.suffix == ".json":
            meta = load_from_json(self.config.data)
            data_dir = self.config.data.parent
        else:
            meta = load_from_json(self.config.data / "transforms.json")
            data_dir = self.config.data

        image_filenames = []
        mask_filenames = []
        depth_filenames = []
        poses = []
        num_skipped_image_filenames = 0

        fx_fixed = "fl_x" in meta
        fy_fixed = "fl_y" in meta
        cx_fixed = "cx" in meta
        cy_fixed = "cy" in meta
        height_fixed = "h" in meta
        width_fixed = "w" in meta
        distort_fixed = False
        for distort_key in ["k1", "k2", "k3", "p1", "p2"]:
            if distort_key in meta:
                distort_fixed = True
                break
        fx = []
        fy = []
        cx = []
        cy = []
        height = []
        width = []
        distort = []

        for frame in meta["frames"]:
            filepath = PurePath(frame["file_path"])
            fname = self._get_fname(filepath, data_dir)
            if not fname.exists():
                num_skipped_image_filenames += 1
                continue

            if not fx_fixed:
                assert "fl_x" in frame, "fx not specified in frame"
                fx.append(float(frame["fl_x"]))
            if not fy_fixed:
                assert "fl_y" in frame, "fy not specified in frame"
                fy.append(float(frame["fl_y"]))
            if not cx_fixed:
                assert "cx" in frame, "cx not specified in frame"
                cx.append(float(frame["cx"]))
            if not cy_fixed:
                assert "cy" in frame, "cy not specified in frame"
                cy.append(float(frame["cy"]))
            if not height_fixed:
                assert "h" in frame, "height not specified in frame"
                height.append(int(frame["h"]))
            if not width_fixed:
                assert "w" in frame, "width not specified in frame"
                width.append(int(frame["w"]))
            if not distort_fixed:
                distort.append(
                    camera_utils.get_distortion_params(
                        k1=float(frame["k1"]) if "k1" in frame else 0.0,
                        k2=float(frame["k2"]) if "k2" in frame else 0.0,
                        k3=float(frame["k3"]) if "k3" in frame else 0.0,
                        k4=float(frame["k4"]) if "k4" in frame else 0.0,
                        p1=float(frame["p1"]) if "p1" in frame else 0.0,
                        p2=float(frame["p2"]) if "p2" in frame else 0.0,
                    )
                )

            image_filenames.append(fname)
            poses.append(np.array(frame["transform_matrix"]))
            if "mask_path" in frame:
                mask_filepath = PurePath(frame["mask_path"])
                mask_fname = self._get_fname(
                    mask_filepath,
                    data_dir,
                    downsample_folder_prefix="masks_",
                )
                mask_filenames.append(mask_fname)

            if "depth_file_path" in frame:
                depth_filepath = PurePath(frame["depth_file_path"])
                depth_fname = self._get_fname(depth_filepath, data_dir, downsample_folder_prefix="depths_")
                depth_filenames.append(depth_fname)

        if num_skipped_image_filenames >= 0:
            CONSOLE.log(f"Skipping {num_skipped_image_filenames} files in dataset split {split}.")
        assert (
            len(image_filenames) != 0
        ), """
        No image files found. 
        You should check the file_paths in the transforms.json file to make sure they are correct.
        """
        assert len(mask_filenames) == 0 or (
            len(mask_filenames) == len(image_filenames)
        ), """
        Different number of image and mask filenames.
        You should check that mask_path is specified for every frame (or zero frames) in transforms.json.
        """
        assert len(depth_filenames) == 0 or (
            len(depth_filenames) == len(image_filenames)
        ), """
        Different number of image and depth filenames.
        You should check that depth_file_path is specified for every frame (or zero frames) in transforms.json.
        """

        has_split_files_spec = any(f"{split}_filenames" in meta for split in ("train", "val", "test"))
        if f"{split}_filenames" in meta:
            # Validate split first
            split_filenames = set(self._get_fname(PurePath(x), data_dir) for x in meta[f"{split}_filenames"])
            unmatched_filenames = split_filenames.difference(image_filenames)
            if unmatched_filenames:
                raise RuntimeError(f"Some filenames for split {split} were not found: {unmatched_filenames}.")

            indices = [i for i, path in enumerate(image_filenames) if path in split_filenames]
            CONSOLE.log(f"[yellow] Dataset is overriding {split}_indices to {indices}")
            indices = np.array(indices, dtype=np.int32)
        elif has_split_files_spec:
            raise RuntimeError(f"The dataset's list of filenames for split {split} is missing.")
        else:
            # filter image_filenames and poses based on train/eval split percentage
            num_images = len(image_filenames)
            num_train_images = math.ceil(num_images * self.config.train_split_fraction)
            num_eval_images = num_images - num_train_images
            i_all = np.arange(num_images)
            i_train = np.linspace(
                0, num_images - 1, num_train_images, dtype=int
            )  # equally spaced training images starting and ending at 0 and num_images-1
            i_eval = np.setdiff1d(i_all, i_train)  # eval images are the remaining images
            assert len(i_eval) == num_eval_images
            if split == "train":
                indices = i_train
            elif split in ["val", "test"]:
                indices = i_eval
            else:
                raise ValueError(f"Unknown dataparser split {split}")

        if "orientation_override" in meta:
            orientation_method = meta["orientation_override"]
            CONSOLE.log(f"[yellow] Dataset is overriding orientation method to {orientation_method}")
        else:
            orientation_method = self.config.orientation_method

        poses = torch.from_numpy(np.array(poses).astype(np.float32))
        poses, transform_matrix = camera_utils.auto_orient_and_center_poses(
            poses,
            method=orientation_method,
            center_method=self.config.center_method,
        )

        # Scale poses
        scale_factor = 1.0
        if self.config.auto_scale_poses:
            scale_factor /= float(torch.max(torch.abs(poses[:, :3, 3])))
        scale_factor *= self.config.scale_factor

        poses[:, :3, 3] *= scale_factor

        # Choose image_filenames and poses based on split, but after auto orient and scaling the poses.
        image_filenames = [image_filenames[i] for i in indices]
        mask_filenames = [mask_filenames[i] for i in indices] if len(mask_filenames) > 0 else []
        depth_filenames = [depth_filenames[i] for i in indices] if len(depth_filenames) > 0 else []
        poses = poses[indices]

        # in x,y,z order
        # assumes that the scene is centered at the origin
        aabb_scale = self.config.scene_scale
        scene_box = SceneBox(
            aabb=torch.tensor(
                [[-aabb_scale, -aabb_scale, -aabb_scale], [aabb_scale, aabb_scale, aabb_scale]], dtype=torch.float32
            )
        )

        if "camera_model" in meta:
            camera_type = CAMERA_MODEL_TO_TYPE[meta["camera_model"]]
        else:
            camera_type = CameraType.PERSPECTIVE

        idx_tensor = torch.tensor(indices, dtype=torch.long)
        fx = float(meta["fl_x"]) if fx_fixed else torch.tensor(fx, dtype=torch.float32)[idx_tensor]
        fy = float(meta["fl_y"]) if fy_fixed else torch.tensor(fy, dtype=torch.float32)[idx_tensor]
        cx = float(meta["cx"]) if cx_fixed else torch.tensor(cx, dtype=torch.float32)[idx_tensor]
        cy = float(meta["cy"]) if cy_fixed else torch.tensor(cy, dtype=torch.float32)[idx_tensor]
        height = int(meta["h"]) if height_fixed else torch.tensor(height, dtype=torch.int32)[idx_tensor]
        width = int(meta["w"]) if width_fixed else torch.tensor(width, dtype=torch.int32)[idx_tensor]
        if distort_fixed:
            distortion_params = camera_utils.get_distortion_params(
                k1=float(meta["k1"]) if "k1" in meta else 0.0,
                k2=float(meta["k2"]) if "k2" in meta else 0.0,
                k3=float(meta["k3"]) if "k3" in meta else 0.0,
                k4=float(meta["k4"]) if "k4" in meta else 0.0,
                p1=float(meta["p1"]) if "p1" in meta else 0.0,
                p2=float(meta["p2"]) if "p2" in meta else 0.0,
            )
        else:
            distortion_params = torch.stack(distort, dim=0)[idx_tensor]

        cameras = Cameras(
            fx=fx,
            fy=fy,
            cx=cx,
            cy=cy,
            distortion_params=distortion_params,
            height=height,
            width=width,
            camera_to_worlds=poses[:, :3, :4],
            camera_type=camera_type,
        )

        assert self.downscale_factor is not None
        cameras.rescale_output_resolution(scaling_factor=1.0 / self.downscale_factor)

        if "applied_transform" in meta:
            applied_transform = torch.tensor(meta["applied_transform"], dtype=transform_matrix.dtype)
            transform_matrix = transform_matrix @ torch.cat(
                [applied_transform, torch.tensor([[0, 0, 0, 1]], dtype=transform_matrix.dtype)], 0
            )
        if "applied_scale" in meta:
            applied_scale = float(meta["applied_scale"])
            scale_factor *= applied_scale

        dataparser_outputs = DataparserOutputs(
            image_filenames=image_filenames,
            cameras=cameras,
            scene_box=scene_box,
            mask_filenames=mask_filenames if len(mask_filenames) > 0 else None,
            dataparser_scale=scale_factor,
            dataparser_transform=transform_matrix,
            metadata={
                "depth_filenames": depth_filenames if len(depth_filenames) > 0 else None,
                "depth_unit_scale_factor": self.config.depth_unit_scale_factor,
            },
        )
        return dataparser_outputs

    def _get_fname(self, filepath: PurePath, data_dir: PurePath, downsample_folder_prefix="images_") -> Path:
        """Get the filename of the image file.
        downsample_folder_prefix can be used to point to auxiliary image data, e.g. masks

        filepath: the base file name of the transformations.
        data_dir: the directory of the data that contains the transform file
        downsample_folder_prefix: prefix of the newly generated downsampled images
        """

        if self.downscale_factor is None:
            if self.config.downscale_factor is None:
                test_img = Image.open(data_dir / filepath)
                h, w = test_img.size
                max_res = max(h, w)
                df = 0
                while True:
                    if (max_res / 2 ** (df)) < MAX_AUTO_RESOLUTION:
                        break
                    if not (data_dir / f"{downsample_folder_prefix}{2**(df+1)}" / filepath.name).exists():
                        break
                    df += 1

                self.downscale_factor = 2**df
                CONSOLE.log(f"Auto image downscale factor of {self.downscale_factor}")
            else:
                self.downscale_factor = self.config.downscale_factor

        if self.downscale_factor > 1:
            return data_dir / f"{downsample_folder_prefix}{self.downscale_factor}" / filepath.name
        return data_dir / filepath<|MERGE_RESOLUTION|>--- conflicted
+++ resolved
@@ -46,11 +46,7 @@
 
     _target: Type = field(default_factory=lambda: Luxenstudio)
     """target class to instantiate"""
-<<<<<<< HEAD
-    data: Path = Path("data/luxenstudio")
-=======
     data: Path = Path()
->>>>>>> becb5032
     """Directory or explicit json file path specifying location of data."""
     scale_factor: float = 1.0
     """How much to scale the camera origins by."""
