--- conflicted
+++ resolved
@@ -30,12 +30,10 @@
 from typing import Dict, ForwardRef, Generic, List, Literal, Optional, Tuple, Type, Union, cast, get_args, get_origin
 
 import cv2
-import fpsample
 import numpy as np
 import torch
 from rich.progress import track
 from torch.nn import Parameter
-from typing_extensions import assert_never
 
 from luxenstudio.cameras.camera_utils import fisheye624_project, fisheye624_unproject_helper
 from luxenstudio.cameras.cameras import Cameras, CameraType
@@ -63,22 +61,12 @@
     new images. If -1, never pick new images."""
     eval_image_indices: Optional[Tuple[int, ...]] = (0,)
     """Specifies the image indices to use during eval; if None, uses all."""
-    cache_images: Literal["cpu", "gpu"] = "gpu"
+    cache_images: Literal["cpu", "gpu"] = "cpu"
     """Whether to cache images in memory. If "cpu", caches on cpu. If "gpu", caches on device."""
     cache_images_type: Literal["uint8", "float32"] = "float32"
     """The image type returned from manager, caching images in uint8 saves memory"""
     max_thread_workers: Optional[int] = None
     """The maximum number of threads to use for caching images. If None, uses all available threads."""
-    train_cameras_sampling_strategy: Literal["random", "fps"] = "random"
-    """Specifies which sampling strategy is used to generate train cameras, 'random' means sampling 
-    uniformly random without replacement, 'fps' means farthest point sampling which is helpful to reduce the artifacts 
-    due to oversampling subsets of cameras that are very close to each other."""
-    train_cameras_sampling_seed: int = 42
-    """Random seed for sampling train cameras. Fixing seed may help reduce variance of trained models across 
-    different runs."""
-    fps_reset_every: int = 100
-    """The number of iterations before one resets fps sampler repeatly, which is essentially drawing fps_reset_every
-    samples from the pool of all training cameras without replacement before a new round of sampling starts."""
 
 
 class FullImageDatamanager(DataManager, Generic[TDataset]):
@@ -127,6 +115,7 @@
                 style="bold yellow",
             )
             self.config.cache_images = "cpu"
+        self.cached_train, self.cached_eval = self.cache_images(self.config.cache_images)
         self.exclude_batch_keys_from_device = self.train_dataset.exclude_batch_keys_from_device
         if self.config.masks_on_gpu is True:
             self.exclude_batch_keys_from_device.remove("mask")
@@ -134,83 +123,23 @@
             self.exclude_batch_keys_from_device.remove("image")
 
         # Some logic to make sure we sample every camera in equal amounts
-        self.train_unseen_cameras = self.sample_train_cameras()
+        self.train_unseen_cameras = [i for i in range(len(self.train_dataset))]
         self.eval_unseen_cameras = [i for i in range(len(self.eval_dataset))]
         assert len(self.train_unseen_cameras) > 0, "No data found in dataset"
 
         super().__init__()
 
-    def sample_train_cameras(self):
-        """Return a list of camera indices sampled using the strategy specified by
-        self.config.train_cameras_sampling_strategy"""
-        num_train_cameras = len(self.train_dataset)
-        if self.config.train_cameras_sampling_strategy == "random":
-            if not hasattr(self, "random_generator"):
-                self.random_generator = random.Random(self.config.train_cameras_sampling_seed)
-            indices = list(range(num_train_cameras))
-            self.random_generator.shuffle(indices)
-            return indices
-        elif self.config.train_cameras_sampling_strategy == "fps":
-            if not hasattr(self, "train_unsampled_epoch_count"):
-                np.random.seed(self.config.train_cameras_sampling_seed)  # fix random seed of fpsample
-                self.train_unsampled_epoch_count = np.zeros(num_train_cameras)
-            camera_origins = self.train_dataset.cameras.camera_to_worlds[..., 3].numpy()
-            # We concatenate camera origins with weighted train_unsampled_epoch_count because we want to
-            # increase the chance to sample camera that hasn't been sampled in consecutive epochs previously.
-            # We assume the camera origins are also rescaled, so the weight 0.1 is relative to the scale of scene
-            data = np.concatenate(
-                (camera_origins, 0.1 * np.expand_dims(self.train_unsampled_epoch_count, axis=-1)), axis=-1
-            )
-            n = self.config.fps_reset_every
-            if num_train_cameras < n:
-                CONSOLE.log(
-                    f"num_train_cameras={num_train_cameras} is smaller than fps_reset_ever={n}, the behavior of "
-                    "camera sampler will be very similar to sampling random without replacement (default setting)."
-                )
-                n = num_train_cameras
-            kdline_fps_samples_idx = fpsample.bucket_fps_kdline_sampling(data, n, h=3)
-
-            self.train_unsampled_epoch_count += 1
-            self.train_unsampled_epoch_count[kdline_fps_samples_idx] = 0
-            return kdline_fps_samples_idx.tolist()
-        else:
-            raise ValueError(f"Unknown train camera sampling strategy: {self.config.train_cameras_sampling_strategy}")
-
-    @cached_property
-    def cached_train(self) -> List[Dict[str, torch.Tensor]]:
-        """Get the training images. Will load and undistort the images the
-        first time this (cached) property is accessed."""
-        return self._load_images("train", cache_images_device=self.config.cache_images)
-
-    @cached_property
-    def cached_eval(self) -> List[Dict[str, torch.Tensor]]:
-        """Get the eval images. Will load and undistort the images the
-        first time this (cached) property is accessed."""
-        return self._load_images("eval", cache_images_device=self.config.cache_images)
-
-    def _load_images(
-        self, split: Literal["train", "eval"], cache_images_device: Literal["cpu", "gpu"]
-    ) -> List[Dict[str, torch.Tensor]]:
-        undistorted_images: List[Dict[str, torch.Tensor]] = []
-
-        # Which dataset?
-        if split == "train":
-            dataset = self.train_dataset
-        elif split == "eval":
-            dataset = self.eval_dataset
-        else:
-            assert_never(split)
-
-        def undistort_idx(idx: int) -> Dict[str, torch.Tensor]:
-            data = dataset.get_data(idx, image_type=self.config.cache_images_type)
-            camera = dataset.cameras[idx].reshape(())
-            assert data["image"].shape[1] == camera.width.item() and data["image"].shape[0] == camera.height.item(), (
-                f'The size of image ({data["image"].shape[1]}, {data["image"].shape[0]}) loaded '
-                f'does not match the camera parameters ({camera.width.item(), camera.height.item()})'
-            )
-            if camera.distortion_params is None or torch.all(camera.distortion_params == 0):
+    def cache_images(self, cache_images_option):
+        cached_train = []
+        cached_eval = []
+
+        def process_train_data(idx):
+            # cv2.undistort the images / cameras
+            data = self.train_dataset.get_data(idx, image_type=self.config.cache_images_type)
+            camera = self.train_dataset.cameras[idx].reshape(())
+            K = camera.get_intrinsics_matrices().numpy()
+            if camera.distortion_params is None:
                 return data
-            K = camera.get_intrinsics_matrices().numpy()
             distortion_params = camera.distortion_params.numpy()
             image = data["image"].numpy()
 
@@ -219,33 +148,37 @@
             if mask is not None:
                 data["mask"] = mask
 
-            dataset.cameras.fx[idx] = float(K[0, 0])
-            dataset.cameras.fy[idx] = float(K[1, 1])
-            dataset.cameras.cx[idx] = float(K[0, 2])
-            dataset.cameras.cy[idx] = float(K[1, 2])
-            dataset.cameras.width[idx] = image.shape[1]
-            dataset.cameras.height[idx] = image.shape[0]
+            self.train_dataset.cameras.fx[idx] = float(K[0, 0])
+            self.train_dataset.cameras.fy[idx] = float(K[1, 1])
+            self.train_dataset.cameras.cx[idx] = float(K[0, 2])
+            self.train_dataset.cameras.cy[idx] = float(K[1, 2])
+            self.train_dataset.cameras.width[idx] = image.shape[1]
+            self.train_dataset.cameras.height[idx] = image.shape[0]
             return data
 
-<<<<<<< HEAD
-        CONSOLE.log(f"Caching / undistorting {split} images")
-        with ThreadPoolExecutor(max_workers=2) as executor:
-            undistorted_images = list(
-                track(
-                    executor.map(
-                        undistort_idx,
-                        range(len(dataset)),
-                    ),
-                    description=f"Caching / undistorting {split} images",
-                    transient=True,
-                    total=len(dataset),
-                )
-            )
-
-        # Move to device.
-        if cache_images_device == "gpu":
-            for cache in undistorted_images:
-=======
+        def process_eval_data(idx):
+            # cv2.undistort the images / cameras
+            data = self.eval_dataset.get_data(idx, image_type=self.config.cache_images_type)
+            camera = self.eval_dataset.cameras[idx].reshape(())
+            K = camera.get_intrinsics_matrices().numpy()
+            if camera.distortion_params is None:
+                return data
+            distortion_params = camera.distortion_params.numpy()
+            image = data["image"].numpy()
+
+            K, image, mask = _undistort_image(camera, distortion_params, data, image, K)
+            data["image"] = torch.from_numpy(image)
+            if mask is not None:
+                data["mask"] = mask
+
+            self.eval_dataset.cameras.fx[idx] = float(K[0, 0])
+            self.eval_dataset.cameras.fy[idx] = float(K[1, 1])
+            self.eval_dataset.cameras.cx[idx] = float(K[0, 2])
+            self.eval_dataset.cameras.cy[idx] = float(K[1, 2])
+            self.eval_dataset.cameras.width[idx] = image.shape[1]
+            self.eval_dataset.cameras.height[idx] = image.shape[0]
+            return data
+
         CONSOLE.log("Caching / undistorting train images")
         with ThreadPoolExecutor(max_workers=2) as executor:
             cached_train = list(
@@ -280,23 +213,20 @@
                 if "mask" in cache:
                     cache["mask"] = cache["mask"].to(self.device)
             for cache in cached_eval:
->>>>>>> 1da7db00
                 cache["image"] = cache["image"].to(self.device)
                 if "mask" in cache:
                     cache["mask"] = cache["mask"].to(self.device)
-                if "depth" in cache:
-                    cache["depth"] = cache["depth"].to(self.device)
-                self.train_cameras = self.train_dataset.cameras.to(self.device)
-        elif cache_images_device == "cpu":
-            for cache in undistorted_images:
+        else:
+            for cache in cached_train:
                 cache["image"] = cache["image"].pin_memory()
                 if "mask" in cache:
                     cache["mask"] = cache["mask"].pin_memory()
-                self.train_cameras = self.train_dataset.cameras
-        else:
-            assert_never(cache_images_device)
-
-        return undistorted_images
+            for cache in cached_eval:
+                cache["image"] = cache["image"].pin_memory()
+                if "mask" in cache:
+                    cache["mask"] = cache["mask"].pin_memory()
+
+        return cached_train, cached_eval
 
     def create_train_dataset(self) -> TDataset:
         """Sets up the data loaders for training"""
@@ -352,7 +282,7 @@
         Pretends to be the dataloader for evaluation, it returns a list of (camera, data) tuples
         """
         image_indices = [i for i in range(len(self.eval_dataset))]
-        data = [d.copy() for d in self.cached_eval]
+        data = deepcopy(self.cached_eval)
         _cameras = deepcopy(self.eval_dataset.cameras).to(self.device)
         cameras = []
         for i in image_indices:
@@ -369,31 +299,23 @@
         return {}
 
     def get_train_rays_per_batch(self):
-        """Returns resolution of the image returned from datamanager."""
-        if len(self.cached_train) != 0:
-            h = self.cached_train[0]["image"].shape[0]
-            w = self.cached_train[0]["image"].shape[1]
-            return h * w
-        else:
-            return 800 * 800
+        # TODO: fix this to be the resolution of the last image rendered
+        return 800 * 800
 
     def next_train(self, step: int) -> Tuple[Cameras, Dict]:
         """Returns the next training batch
 
         Returns a Camera instead of raybundle"""
-        image_idx = self.train_unseen_cameras.pop(0)
+        image_idx = self.train_unseen_cameras.pop(random.randint(0, len(self.train_unseen_cameras) - 1))
         # Make sure to re-populate the unseen cameras list if we have exhausted it
         if len(self.train_unseen_cameras) == 0:
-            self.train_unseen_cameras = self.sample_train_cameras()
-
-        data = self.cached_train[image_idx]
-        # We're going to copy to make sure we don't mutate the cached dictionary.
-        # This can cause a memory leak: https://github.com/luxenstudio-project/luxenstudio/issues/3335
-        data = data.copy()
+            self.train_unseen_cameras = [i for i in range(len(self.train_dataset))]
+
+        data = deepcopy(self.cached_train[image_idx])
         data["image"] = data["image"].to(self.device)
 
-        assert len(self.train_cameras.shape) == 1, "Assumes single batch dimension"
-        camera = self.train_cameras[image_idx : image_idx + 1].to(self.device)
+        assert len(self.train_dataset.cameras.shape) == 1, "Assumes single batch dimension"
+        camera = self.train_dataset.cameras[image_idx : image_idx + 1].to(self.device)
         if camera.metadata is None:
             camera.metadata = {}
         camera.metadata["cam_idx"] = image_idx
@@ -403,7 +325,15 @@
         """Returns the next evaluation batch
 
         Returns a Camera instead of raybundle"""
-        return self.next_eval_image(step=step)
+        image_idx = self.eval_unseen_cameras.pop(random.randint(0, len(self.eval_unseen_cameras) - 1))
+        # Make sure to re-populate the unseen cameras list if we have exhausted it
+        if len(self.eval_unseen_cameras) == 0:
+            self.eval_unseen_cameras = [i for i in range(len(self.eval_dataset))]
+        data = deepcopy(self.cached_eval[image_idx])
+        data["image"] = data["image"].to(self.device)
+        assert len(self.eval_dataset.cameras.shape) == 1, "Assumes single batch dimension"
+        camera = self.eval_dataset.cameras[image_idx : image_idx + 1].to(self.device)
+        return camera, data
 
     def next_eval_image(self, step: int) -> Tuple[Cameras, Dict]:
         """Returns the next evaluation batch
@@ -415,8 +345,7 @@
         # Make sure to re-populate the unseen cameras list if we have exhausted it
         if len(self.eval_unseen_cameras) == 0:
             self.eval_unseen_cameras = [i for i in range(len(self.eval_dataset))]
-        data = self.cached_eval[image_idx]
-        data = data.copy()
+        data = deepcopy(self.cached_eval[image_idx])
         data["image"] = data["image"].to(self.device)
         assert len(self.eval_dataset.cameras.shape) == 1, "Assumes single batch dimension"
         camera = self.eval_dataset.cameras[image_idx : image_idx + 1].to(self.device)
@@ -428,12 +357,6 @@
 ) -> Tuple[np.ndarray, np.ndarray, Optional[torch.Tensor]]:
     mask = None
     if camera.camera_type.item() == CameraType.PERSPECTIVE.value:
-        assert distortion_params[3] == 0, (
-            "We doesn't support the 4th Brown parameter for image undistortion, "
-            "Only k1, k2, k3, p1, p2 can be non-zero."
-        )
-        # because OpenCV expects the order of distortion parameters to be (k1, k2, p1, p2, k3), we need to reorder them
-        # see https://docs.opencv.org/4.x/dc/dbb/tutorial_py_calibration.html
         distortion_params = np.array(
             [
                 distortion_params[0],
@@ -446,10 +369,6 @@
                 0,
             ]
         )
-        # because OpenCV expects the pixel coord to be top-left, we need to shift the principal point by 0.5
-        # see https://github.com/luxenstudio-project/luxenstudio/issues/3048
-        K[0, 2] = K[0, 2] - 0.5
-        K[1, 2] = K[1, 2] - 0.5
         if np.any(distortion_params):
             newK, roi = cv2.getOptimalNewCameraMatrix(K, distortion_params, (image.shape[1], image.shape[0]), 0)
             image = cv2.undistort(image, K, distortion_params, None, newK)  # type: ignore
@@ -459,9 +378,6 @@
         # crop the image and update the intrinsics accordingly
         x, y, w, h = roi
         image = image[y : y + h, x : x + w]
-        # update the principal point based on our cropped region of interest (ROI)
-        newK[0, 2] -= x
-        newK[1, 2] -= y
         if "depth_image" in data:
             data["depth_image"] = data["depth_image"][y : y + h, x : x + w]
         if "mask" in data:
@@ -471,15 +387,9 @@
                 mask = cv2.undistort(mask, K, distortion_params, None, newK)  # type: ignore
             mask = mask[y : y + h, x : x + w]
             mask = torch.from_numpy(mask).bool()
-            if len(mask.shape) == 2:
-                mask = mask[:, :, None]
-        newK[0, 2] = newK[0, 2] + 0.5
-        newK[1, 2] = newK[1, 2] + 0.5
         K = newK
 
     elif camera.camera_type.item() == CameraType.FISHEYE.value:
-        K[0, 2] = K[0, 2] - 0.5
-        K[1, 2] = K[1, 2] - 0.5
         distortion_params = np.array(
             [distortion_params[0], distortion_params[1], distortion_params[2], distortion_params[3]]
         )
@@ -496,10 +406,6 @@
             mask = mask.astype(np.uint8) * 255
             mask = cv2.fisheye.undistortImage(mask, K, distortion_params, None, newK)
             mask = torch.from_numpy(mask).bool()
-            if len(mask.shape) == 2:
-                mask = mask[:, :, None]
-        newK[0, 2] = newK[0, 2] + 0.5
-        newK[1, 2] = newK[1, 2] + 0.5
         K = newK
     elif camera.camera_type.item() == CameraType.FISHEYE624.value:
         fisheye624_params = torch.cat(
@@ -592,8 +498,6 @@
             )
             / 255.0
         ).bool()[..., None]
-        if len(mask.shape) == 2:
-            mask = mask[:, :, None]
         assert mask.shape == (undist_h, undist_w, 1)
         K = undist_K.numpy()
     else:
