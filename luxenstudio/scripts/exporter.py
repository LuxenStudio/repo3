--- conflicted
+++ resolved
@@ -82,10 +82,7 @@
             directions=directions,
             pixel_area=pixel_area,
             camera_indices=camera_indices,
-<<<<<<< HEAD
-=======
             metadata=metadata,
->>>>>>> cae901f7
         )
         outputs = pipeline.model(ray_bundle)
         if normal_output_name not in outputs:
