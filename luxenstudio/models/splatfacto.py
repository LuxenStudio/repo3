--- conflicted
+++ resolved
@@ -157,25 +157,22 @@
     """
     output_depth_during_training: bool = False
     """If True, output depth during training. Otherwise, only output depth during evaluation."""
-<<<<<<< HEAD
+    rasterize_mode: Literal["classic", "antialiased"] = "classic"
+    """
+    Classic mode of rendering will use the EWA volume splatting with a [0.3, 0.3] screen space blurring kernel. This
+    approach is however not suitable to render tiny gaussians at higher or lower resolution than the captured, which
+    results "aliasing-like" artifacts. The antialiased mode overcomes this limitation by calculating compensation factors
+    and apply them to the opacities of gaussians to preserve the total integrated density of splats.
+
+    However, PLY exported with antialiased rasterize mode is not compatible with classic mode. Thus many web viewers that
+    were implemented for classic mode can not render antialiased mode PLY properly without modifications.
+    """
     use_nd: bool = False
     """Whether to rasterize nd values."""
     nd_dim: int = 1
     """Dimension for nd rasterizing."""
     nd_detach: bool = True
     """Whether to detach gaussian from nd values."""
-=======
-    rasterize_mode: Literal["classic", "antialiased"] = "classic"
-    """
-    Classic mode of rendering will use the EWA volume splatting with a [0.3, 0.3] screen space blurring kernel. This
-    approach is however not suitable to render tiny gaussians at higher or lower resolution than the captured, which
-    results "aliasing-like" artifacts. The antialiased mode overcomes this limitation by calculating compensation factors
-    and apply them to the opacities of gaussians to preserve the total integrated density of splats.
-
-    However, PLY exported with antialiased rasterize mode is not compatible with classic mode. Thus many web viewers that
-    were implemented for classic mode can not render antialiased mode PLY properly without modifications.
-    """
->>>>>>> 98f142cb
 
 
 class SplatfactoModel(Model):
@@ -248,7 +245,6 @@
             )  # This color is the same as the default background color in Viser. This would only affect the background color when rendering.
         else:
             self.background_color = get_color(self.config.background_color)
-        
         if self.config.use_nd:
             self.nd_values = torch.nn.Parameter(torch.rand(self.num_points, self.config.nd_dim))
 
@@ -462,9 +458,10 @@
                         dim=0,
                     )
                 )
-
                 if self.config.use_nd:
-                    self.nd_values = Parameter(torch.cat([self.nd_values.detach(), split_nd_values, dup_nd_values], dim=0))
+                    self.nd_values = Parameter(
+                        torch.cat([self.nd_values.detach(), split_nd_values, dup_nd_values], dim=0)
+                    )
 
                 self.opacities = Parameter(torch.cat([self.opacities.detach(), split_opacities, dup_opacities], dim=0))
                 self.scales = Parameter(torch.cat([self.scales.detach(), split_scales, dup_scales], dim=0))
@@ -714,7 +711,7 @@
 
         # get the background color
         dims = self.config.nd_dim if self.config.use_nd else 3
-        if self.training:    
+        if self.training:
             if self.config.background_color == "random":
                 background = torch.rand(3, device=self.device)
                 nd_background = torch.rand(dims, device=self.device)
@@ -733,7 +730,6 @@
                 background = renderers.BACKGROUND_COLOR_OVERRIDE.to(self.device)
             else:
                 background = self.background_color.to(self.device)
-                
 
         if self.crop_box is not None and not self.training:
             crop_ids = self.crop_box.within(self.means).squeeze()
@@ -741,16 +737,12 @@
                 rgb = background.repeat(int(camera.height.item()), int(camera.width.item()), 1)
                 depth = background.new_ones(*rgb.shape[:2], 1) * 10
                 accumulation = background.new_zeros(*rgb.shape[:2], 1)
-<<<<<<< HEAD
 
                 if self.config.use_nd:
                     out["nd_value"] = nd_background.repeat(int(camera.height.item()), int(camera.width.item()), 1)
 
-                out.update({"rgb": rgb, "depth": depth, "accumulation": accumulation})
+                out.update({"rgb": rgb, "depth": depth, "accumulation": accumulation, "background": background})
                 return out
-=======
-                return {"rgb": rgb, "depth": depth, "accumulation": accumulation, "background": background}
->>>>>>> 98f142cb
         else:
             crop_ids = None
         camera_downscale = self._get_downscale_factor()
@@ -822,15 +814,11 @@
             rgb = background.repeat(H, W, 1)
             depth = background.new_ones(*rgb.shape[:2], 1) * 10
             accumulation = background.new_zeros(*rgb.shape[:2], 1)
-<<<<<<< HEAD
+
             if self.config.use_nd:
                 out["nd_value"] = nd_background.repeat(int(camera.height.item()), int(camera.width.item()), 1)
-            out.update({"rgb": rgb, "depth": depth, "accumulation": accumulation})
+            out.update({"rgb": rgb, "depth": depth, "accumulation": accumulation, "background": background})
             return out
-=======
-
-            return {"rgb": rgb, "depth": depth, "accumulation": accumulation, "background": background}
->>>>>>> 98f142cb
 
         # Important to allow xys grads to populate properly
         if self.training:
@@ -886,7 +874,6 @@
                 background=torch.zeros(3, device=self.device),
             )[..., 0:1]  # type: ignore
             depth_im = torch.where(alpha > 0, depth_im / alpha, depth_im.detach().max())
-     
         if self.config.use_nd:
             nd_values = self.get_nd_values()
             nd_value = rasterize_gaussians(  # type: ignore
@@ -899,16 +886,12 @@
                 torch.sigmoid(opacities_crop.detach()) if self.config.nd_detach else torch.sigmoid(opacities_crop),
                 H,
                 W,
-                background= nd_background,
-            ) 
+                background=nd_background,
+            )
             out["nd_value"] = nd_value
 
-<<<<<<< HEAD
-        out.update({"rgb": rgb, "depth": depth_im, "accumulation": alpha})
-        return out # type: ignore
-=======
-        return {"rgb": rgb, "depth": depth_im, "accumulation": alpha, "background": background}  # type: ignore
->>>>>>> 98f142cb
+        out.update({"rgb": rgb, "depth": depth_im, "accumulation": alpha, "background": background})
+        return out  # type: ignore
 
     def get_gt_img(self, image: torch.Tensor):
         """Compute groundtruth image with iteration dependent downscale factor for evaluation purpose
