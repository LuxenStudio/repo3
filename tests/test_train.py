# pylint: disable=protected-access
"""
Default test to make sure train runs
"""

from __future__ import annotations

from pathlib import Path

import pytest

from luxenstudio.configs.method_configs import method_configs
from luxenstudio.data.dataparsers.blender_dataparser import BlenderDataParserConfig
from luxenstudio.data.dataparsers.minimal_dataparser import MinimalDataParserConfig
from luxenstudio.engine.trainer import TrainerConfig
from scripts.train import train_loop

<<<<<<< HEAD
BLACKLIST = [
    "base",
    "semantic-luxenw",
    "instant-ngp",
    "instant-ngp-bounded",
    "luxenacto",
    "phototourism",
    "depth-luxenacto",
]
=======
BLACKLIST = ["base", "semantic-luxenw", "instant-ngp", "instant-ngp-bounded", "luxenacto", "phototourism", "dreamfusion"]
>>>>>>> c43c52fe


def set_reduced_config(config: TrainerConfig):
    """Reducing the config settings to speedup test"""
    config.machine.num_gpus = 0
    config.max_num_iterations = 2
    # reduce dataset factors; set dataset to test
    config.pipeline.datamanager.dataparser = BlenderDataParserConfig(data=Path("tests/data/lego_test"))
    config.pipeline.datamanager.train_num_images_to_sample_from = 1
    config.pipeline.datamanager.train_num_rays_per_batch = 4

    # use tensorboard logging instead of wandb
    config.vis = "tensorboard"
    config.logging.relative_log_dir = Path("/tmp/")

    # reduce model factors
    if hasattr(config.pipeline.model, "num_coarse_samples"):
        config.pipeline.model.num_coarse_samples = 4
    if hasattr(config.pipeline.model, "num_importance_samples"):
        config.pipeline.model.num_importance_samples = 4
    # remove viewer
    config.viewer.enable = False

    # model specific config settings
    if config.method_name == "instant-ngp":
        config.pipeline.model.field_implementation = "torch"

    return config


@pytest.mark.filterwarnings("ignore::DeprecationWarning")
def test_train():
    """test run train script works properly"""
    all_config_names = method_configs.keys()
    for config_name in all_config_names:
        if config_name in BLACKLIST:
            print("skipping", config_name)
            continue
        print(f"testing run for: {config_name}")
        config = method_configs[config_name]
        config = set_reduced_config(config)

        train_loop(local_rank=0, world_size=0, config=config)


def test_simple_io():
    """test to check minimal data IO works correctly"""
    config = method_configs["vanilla-luxen"]
    config.pipeline.datamanager.dataparser = MinimalDataParserConfig(data=Path("tests/data/minimal_parser"))
    config = set_reduced_config(config)
    train_loop(local_rank=0, world_size=0, config=config)


if __name__ == "__main__":
    test_train()
    test_simple_io()<|MERGE_RESOLUTION|>--- conflicted
+++ resolved
@@ -15,19 +15,7 @@
 from luxenstudio.engine.trainer import TrainerConfig
 from scripts.train import train_loop
 
-<<<<<<< HEAD
-BLACKLIST = [
-    "base",
-    "semantic-luxenw",
-    "instant-ngp",
-    "instant-ngp-bounded",
-    "luxenacto",
-    "phototourism",
-    "depth-luxenacto",
-]
-=======
 BLACKLIST = ["base", "semantic-luxenw", "instant-ngp", "instant-ngp-bounded", "luxenacto", "phototourism", "dreamfusion"]
->>>>>>> c43c52fe
 
 
 def set_reduced_config(config: TrainerConfig):
