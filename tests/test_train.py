--- conflicted
+++ resolved
@@ -26,11 +26,8 @@
     "depth-luxenacto",
     "luxenplayer-ngp",
     "luxenplayer-luxenacto",
-<<<<<<< HEAD
     "dreamfusion",
-=======
     "neus",
->>>>>>> a6b689b1
 ]
 
 
